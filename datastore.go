--- conflicted
+++ resolved
@@ -64,12 +64,12 @@
 	Terminate(id string) error
 }
 
-<<<<<<< HEAD
 type FinisherDataStore interface {
 	DataStore
 
 	FinishUpload(id string) error
-=======
+}
+
 // LockerDataStore is the interface required for custom lock persisting mechanisms.
 // Common ways to store this information is in memory, on disk or using an
 // external service, such as ZooKeeper.
@@ -89,5 +89,4 @@
 	LockUpload(id string) error
 	// UnlockUpload releases an existing lock for the given upload.
 	UnlockUpload(id string) error
->>>>>>> 4af7434c
 }