--- conflicted
+++ resolved
@@ -1,8 +1,4 @@
-<<<<<<< HEAD
-FROM golang:1.13-alpine AS builder
-=======
 FROM golang:1.16-alpine AS builder
->>>>>>> 16a3747e
 
 # Copy in the git repo from the build context
 COPY . /go/src/github.com/tus/tusd/
